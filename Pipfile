[[source]]
name = "pypi"
url = "https://pypi.org/simple"
verify_ssl = true

[dev-packages]
ipykernel = "*"
sphinx = "*"
sphinx-gallery = "*"
sphinx-bootstrap-theme = "*"
numpydoc = "*"
sphinxcontrib-restbuilder = "*"
black = ">=20.8b1"
pytest = "*"
pytest-cov = "*"
coverage = "*"
codespell = "*"
pydocstyle = "*"
mlxtend = "*"
pyre-check = "*"
mypy = "*"
jupyter = "*"
jupyterlab = "*"
vtk = "*"
pyvista = "*"
pyqt5 = "*"
mne = {file = "https://api.github.com/repos/mne-tools/mne-python/zipball/master"}

[packages]
numpy = "*"
scipy = "*"
pandas = "*"
mne = ">=0.21"
mne-bids = {file = "https://api.github.com/repos/mne-tools/mne-bids/zipball/master"}
pybv = ">=0.3"
pybids = "*"
joblib = ">=0.15"
matplotlib = "*"
seaborn = "*"
black = "*"
zipp = {editable = true, path = "/Users/adam2392/Documents/eztrack"}
<<<<<<< HEAD
pingouin = "*"
mlxtend = "*"
dabest = "*"
=======
eztrack = {editable = true, path = "/home/adam2392/Documents/eztrack"}
>>>>>>> 5060b3f7

[requires]
python_version = "3.8"<|MERGE_RESOLUTION|>--- conflicted
+++ resolved
@@ -24,28 +24,23 @@
 vtk = "*"
 pyvista = "*"
 pyqt5 = "*"
-mne = {file = "https://api.github.com/repos/mne-tools/mne-python/zipball/master"}
 
 [packages]
 numpy = "*"
 scipy = "*"
 pandas = "*"
-mne = ">=0.21"
-mne-bids = {file = "https://api.github.com/repos/mne-tools/mne-bids/zipball/master"}
+mne = ">=0.22"
+mne-bids = ">=0.7"
 pybv = ">=0.3"
 pybids = "*"
 joblib = ">=0.15"
 matplotlib = "*"
 seaborn = "*"
 black = "*"
-zipp = {editable = true, path = "/Users/adam2392/Documents/eztrack"}
-<<<<<<< HEAD
 pingouin = "*"
 mlxtend = "*"
 dabest = "*"
-=======
 eztrack = {editable = true, path = "/home/adam2392/Documents/eztrack"}
->>>>>>> 5060b3f7
 
 [requires]
 python_version = "3.8"