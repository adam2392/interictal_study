from pathlib import Path

from eztrack import (
    preprocess_raw,
    lds_raw_fragility,
    write_result_fragility,
    plot_result_heatmap,
)
from mne_bids import read_raw_bids, BIDSPath, get_entity_vals
from mne.utils import warn


def run_analysis(
        bids_path, reference="monopolar", resample_sfreq=None, deriv_path=None,
        figures_path=None, excel_fpath=None, verbose=True, overwrite=False,
):
    subject = bids_path.subject

    # load in the data
    raw = read_raw_bids(bids_path, verbose=False)
    raw = raw.pick_types(seeg=True, ecog=True, eeg=True, misc=False)
    raw.load_data()

    if resample_sfreq:
        # perform resampling
        raw = raw.resample(resample_sfreq, n_jobs=-1)

    if deriv_path is None:
        deriv_path = (
                bids_path.root
                / "derivatives"
        )
    deriv_path = (deriv_path
                  # /  'nodepth'
                  / f"{int(raw.info['sfreq'])}Hz"
                  / "fragility"
                  / reference
                  / f"sub-{subject}")
    # set where to save the data output to
    if figures_path is None:
        figures_path = (
                bids_path.root
                / "derivatives"
                / "figures"
        )
    deriv_root = (figures_path
                  # /'nodepth' \
                  / f"{int(raw.info['sfreq'])}Hz" \
                  / "raw" \
                  / reference \
                  / f"sub-{subject}")
    figures_path = (figures_path
                    # / 'nodepth'
                    / f"{int(raw.info['sfreq'])}Hz"
                    / "fragility"
                    / reference
                    / f"sub-{subject}")


    # use the same basename to save the data
    deriv_basename = bids_path.basename
    bids_entities = bids_path.entities
    deriv_basename_nosuffix = BIDSPath(**bids_entities).basename
    print(deriv_basename_nosuffix)
    if len(list(deriv_path.rglob(f'{deriv_basename_nosuffix}*.npy'))) > 0 and not overwrite:
        warn(f'The {deriv_basename}.npy exists, but overwrite if False.')
        return

    # pre-process the data using preprocess pipeline
    datatype = bids_path.datatype
    print('Power Line frequency is : ', raw.info["line_freq"])
    raw = preprocess_raw(raw, datatype=datatype,
                         verbose=verbose, method="simple", drop_chs=False)

    # plot raw data
    deriv_root.mkdir(exist_ok=True, parents=True)
    fig_basename = bids_path.copy().update(extension='.pdf').basename
    scale = 200e-6
    fig = raw.plot(
        decim=10,
        scalings={
            'ecog': scale,
            'seeg': scale
        }, n_channels=len(raw.ch_names))
    fig.savefig(deriv_root / fig_basename)

    # raise Exception('hi')
    model_params = {
        "winsize": 250,
        "stepsize": 125,
        "radius": 1.5,
        "method_to_use": "pinv",
        'perturb_type': 'R',
    }
    # run heatmap
    result, A_mats, delta_vecs_arr = lds_raw_fragility(
        raw, reference=reference, return_all=True, **model_params
    )

    # write results to
    result_sidecars = write_result_fragility(
        A_mats,
        delta_vecs_arr,
        result=result,
        deriv_basename=deriv_basename,
        deriv_path=deriv_path,
        verbose=verbose,
    )
    fig_basename = deriv_basename

    result.normalize()
    # create the heatmap
    plot_result_heatmap(
        result=result,
        fig_basename=fig_basename,
        figures_path=figures_path,
        excel_fpath=excel_fpath
    )


if __name__ == "__main__":
    WORKSTATION = "home"

    if WORKSTATION == "home":
        # bids root to write BIDS data to
        # the root of the BIDS dataset
        root = Path("/Users/adam2392/Dropbox/epilepsy_bids/")
        output_dir = root / 'derivatives' / 'interictal'

        figures_dir = output_dir / 'figures'

        # path to excel layout file - would be changed to the datasheet locally
        excel_fpath = Path(
            "/Users/adam2392/Dropbox/epilepsy_bids/sourcedata/organized_clinical_datasheet_raw.xlsx"
        )
    elif WORKSTATION == "lab":
        root = Path("/home/adam2392/hdd/epilepsy_bids/")
        excel_fpath = Path(
            "/home/adam2392/hdd/epilepsy_bids/sourcedata/organized_clinical_datasheet_raw.xlsx"
        )

        # output directory
        output_dir = Path("/home/adam2392/hdd/epilepsy_bids") / 'derivatives' / 'interictal'

        # figures directory
        figures_dir = output_dir / 'figures'

    # define BIDS entities
    # SUBJECTS = [
        # 'pt1', 'pt2', 'pt3',  # NIH
        # 'jh103', 'jh105',  # JHH
        # 'umf001', 'umf002', 'umf003', 'umf005', # UMF
        # 'la00', 'la01', 'la02', 'la03', 'la04', 'la05', 'la06',
        # 'la07'
    # ]

    session = "presurgery"  # only one session
    task = "interictal"
    datatype = "ieeg"
    acquisition = "ecog"  # or SEEG
    extension = ".vhdr"

    if acquisition == 'ecog':
        ignore_acquisitions = ['seeg']
    elif acquisition == 'seeg':
        ignore_acquisitions = ['ecog']

<<<<<<< HEAD
    # analysis parameters
=======
        # analysis parameters
>>>>>>> 6dbc99f3
    reference = 'monopolar'
    sfreq = None  # either resample or don't

    # get the runs for this subject
    all_subjects = get_entity_vals(root, "subject")

    for subject in all_subjects:
        # if subject not in SUBJECTS:
        #     continue
        ignore_subs = [sub for sub in all_subjects if sub != subject]
        all_tasks = get_entity_vals(root, "task", ignore_subjects=ignore_subs)
        ignore_tasks = [tsk for tsk in all_tasks if tsk != task]

        print(f"Analyzing {task} task for {subject}.")
        ignore_tasks = [tsk for tsk in all_tasks if tsk != task]
        runs = get_entity_vals(
            root, 'run', ignore_subjects=ignore_subs,
            ignore_tasks=ignore_tasks,
            ignore_acquisitions=ignore_acquisitions
        )
        print(f'Found {runs} runs for {task} task.')

        for idx, run in enumerate(runs):
            # create path for the dataset
            bids_path = BIDSPath(
                subject=subject,
                session=session,
                task=task,
                run=run,
                datatype=datatype,
                acquisition=acquisition,
                suffix=datatype,
                root=root,
                extension=extension,
            )
            print(f"Analyzing {bids_path}")

            run_analysis(bids_path, reference=reference,
                         resample_sfreq=sfreq,
                         deriv_path=output_dir, figures_path=figures_dir,
                         excel_fpath=excel_fpath,
                         overwrite=False
                         )<|MERGE_RESOLUTION|>--- conflicted
+++ resolved
@@ -119,7 +119,7 @@
 
 
 if __name__ == "__main__":
-    WORKSTATION = "home"
+    WORKSTATION = "lab"
 
     if WORKSTATION == "home":
         # bids root to write BIDS data to
@@ -165,11 +165,6 @@
     elif acquisition == 'seeg':
         ignore_acquisitions = ['ecog']
 
-<<<<<<< HEAD
-    # analysis parameters
-=======
-        # analysis parameters
->>>>>>> 6dbc99f3
     reference = 'monopolar'
     sfreq = None  # either resample or don't
 
